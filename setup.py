"""
SolvationAnalysis
An MDAnalysis rmodule for solvation analysis.
"""
import sys
from setuptools import setup, find_packages
import versioneer

short_description = __doc__.split("\n")

# from https://github.com/pytest-dev/pytest-runner#conditional-requirement
needs_pytest = {'pytest', 'test', 'ptr'}.intersection(sys.argv)
pytest_runner = ['pytest-runner'] if needs_pytest else []

try:
    with open("README.md", "r") as handle:
        long_description = handle.read()
except:
    long_description = "\n".join(short_description[2:])


setup(
    # Self-descriptive entries which should always be present
    name='solvation_analysis',
    author='Orion Cohen',
    author_email='orioncohen@gmail.com',
    description=short_description[0],
    long_description=long_description,
    long_description_content_type="text/markdown",
    version=versioneer.get_version(),
    cmdclass=versioneer.get_cmdclass(),
    license='GNU Public License v3',

    # Which Python importable modules should be included when your package is installed
    # Handled automatically by setuptools. Use 'exclude' to prevent some specific
    # subpackage(s) from being added, if needed
    packages=find_packages(),

    # Optional include package data to ship with your package
    # Customize MANIFEST.in if the general case does not suit your needs
    # Comment out this line to prevent the files from being packaged with your software
    include_package_data=True,

    # Allows `setup.py test` to work correctly with pytest
    setup_requires=[] + pytest_runner,

    install_requires=[
<<<<<<< HEAD
        'numpy>=1.16.0',
        'mdanalysis>=2.0.0',
        'pandas',
        'matplotlib',
        'scipy',
        'statsmodels',
        'plotly',
        'rdkit',
        ],
=======
        'numpy>=1.20.0',
        'mdanalysis>=2.0.0b0',
        'pandas',
        'matplotlib',
        'scipy',
        'statsmodels', 
        'plotly',
        'rdkit'
    ],
>>>>>>> 9461f846
    # Additional entries you may want simply uncomment the lines you want and fill in the data
    # url='http://www.my_package.com',  # Website
    # install_requires=[],              # Required packages, pulls from pip if needed; do not use for Conda deployment
    # platforms=['Linux',
    #            'Mac OS-X',
    #            'Unix',
    #            'Windows'],            # Valid platforms your code works on, adjust to your flavor
    # python_requires=">=3.5",          # Python version restrictions

    # Manual control if final package is compressible or not, set False to prevent the .egg from being made
    # zip_safe=False,

)<|MERGE_RESOLUTION|>--- conflicted
+++ resolved
@@ -45,27 +45,15 @@
     setup_requires=[] + pytest_runner,
 
     install_requires=[
-<<<<<<< HEAD
-        'numpy>=1.16.0',
+        'numpy>=1.20.0',
         'mdanalysis>=2.0.0',
         'pandas',
         'matplotlib',
         'scipy',
         'statsmodels',
         'plotly',
-        'rdkit',
-        ],
-=======
-        'numpy>=1.20.0',
-        'mdanalysis>=2.0.0b0',
-        'pandas',
-        'matplotlib',
-        'scipy',
-        'statsmodels', 
-        'plotly',
         'rdkit'
     ],
->>>>>>> 9461f846
     # Additional entries you may want simply uncomment the lines you want and fill in the data
     # url='http://www.my_package.com',  # Website
     # install_requires=[],              # Required packages, pulls from pip if needed; do not use for Conda deployment
